--- conflicted
+++ resolved
@@ -203,14 +203,9 @@
           <hr style="margin-top:0px">
               <pre style="background-color: #e9eeef;padding: 1.25em 1.5em">
 <code>@article{liu2023syncdreamer,
-<<<<<<< HEAD
-    title={SyncDreamer: Generating Multiview-consistent Images from a Single-view Image},
-    author={Liu, Yuan and Lin, Cheng and Zeng, Zijiao and Long, Xiaoxiao and Wang, Peng and Liu, Lingjie and Komura, Taku and Wang, Wenping},
-=======
     title={SyncDreamer: Learning to Generate Multiview-consistent Images from a Single-view Image},
     author={Liu, Yuan and Lin, Cheng and Zeng, Zijiao and Long, Xiaoxiao and Liu, Lingjie and Komura, Taku and Wang, Wenping},
     journal={arXiv preprint arXiv:2309.03453},
->>>>>>> dc892dce
     year={2023}
 }</code>
               </pre>
